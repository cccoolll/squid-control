--- conflicted
+++ resolved
@@ -378,8 +378,8 @@
 ### API Design
 - Use Pydantic models for input validation (see BaseModel classes)
 - Include detailed Field descriptions for all parameters
-- Implement permission checks using `check_permission()`
 - Add schema validation with `@schema_function` decorator
+- If exception occurs, use raise.
 
 ### Configuration Management
 - Use INI files for hardware configuration
@@ -477,8 +477,6 @@
 - Support both single frame and time-lapse acquisition
 - Implement proper camera triggering modes
 
-<<<<<<< HEAD
-=======
 ## Zarr Canvas & Image Stitching Guidelines
 
 ### Zarr Canvas Management (`squid_control/stitching/zarr_canvas.py`)
@@ -539,12 +537,12 @@
 - **ZIP Standard Compliance**: Always use forward slashes (`/`) in ZIP archive paths, regardless of operating system
 - **Cross-Platform Safety**: Avoid `Path(*parts)` reconstruction which can create invalid paths on different OS
 
->>>>>>> 528d9630
 ## Debugging & Logging
 - Use the configured logger (`setup_logging()`) 
 - Log hardware operations at INFO level
 - Log errors with full stack traces
 - Include timing information for performance monitoring
+- Log zarr operations at DEBUG level to avoid log spam
 
 ## Security Considerations
 - Implement user authentication for API access
@@ -558,4 +556,5 @@
 3. Add comprehensive error handling and logging
 4. Test thoroughly with both mock and real hardware
 5. Follow the established patterns for new features
-6. Update relevant documentation and tests +6. Update relevant documentation and tests
+7. **For Zarr operations**: Always validate bounds and prevent zero-size writes 